--- conflicted
+++ resolved
@@ -116,11 +116,7 @@
         inputs[dmrirc_sub_file] = DEFAULT_REMOTE_DMRIRC_FILE
 
         # fixme
-<<<<<<< HEAD
-        #wrapper = resource_filename(Requirement.parse("gc3pie"),
-=======
         # wrapper = resource_filename(Requirement.parse("gc3pie"),
->>>>>>> 1a2c1643
         #                            "gc3libs/etc/gtraclong_wrapper.py")
         wrapper = "/home/ubuntu/gtrac_long_repo/gc3pie/gc3libs/etc/gtraclong_wrapper.py"
         inputs[wrapper] = os.path.basename(wrapper)
